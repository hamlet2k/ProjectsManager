from datetime import datetime
from functools import wraps
import logging

from flask import (
    Flask,
    abort,
    flash,
    jsonify,
    session,
    request,
    render_template,
    redirect,
    url_for,
    g,
)

from flask_migrate import Migrate

from sqlalchemy import or_
from sqlalchemy.exc import SQLAlchemyError, IntegrityError
from database import db


# Initialize Flask app
app = Flask(__name__)
app.config["SQLALCHEMY_DATABASE_URI"] = "sqlite:///projectsmanager.db"
# TODO: Add secret as an enviroment variable and replace
# app.config['SECRET_KEY'] = os.environ.get('SECRET_KEY', 'default_secret_key')
app.config[
    "SECRET_KEY"
] = b"t\xbc5\xa6\xdb~\xc2dj~\x1e^6\xdaN\x98<\x80\xf1TI\xb0\x9c\x9f"

db.init_app(app)

# Models import should be after initializing db
from models.scope import Scope
from models.tag import Tag
from models.task import Task
from models.user import User

from forms import ScopeForm, TaskForm,SignupForm, LoginForm, UserSettingsForm, THEME_CHOICES

# Create flask command lines to update the db based on the model
# Useage:
# Create a migration script in ./migrations/versions
# > flask db migrate -m "Update comments"
# Run the update
# > flask db upgrade
migrate = Migrate(app, db)

# User Authentication
# ------------------------------
login_exempt_routes = ["login", "logout", "signup", "static", "change_theme"]


@app.before_request
def require_login():
    """All routes require a User logged in, except the ones listed in login_exempt_routes

    This method excecutes before every request and checks if there is a user_id
    stored in session. If so, it sets the g.user that contains the object User which
    can be used in the subsecuent method.

    Returns:
        Redirects to the login page if no user is found in session
    """
    user_id = session.get("user_id")
    if user_id:
        g.user = User.query.get(user_id)
    else:
        g.user = None
        if request.endpoint and request.endpoint not in login_exempt_routes:
            flash("Please login", "info")
            return redirect(url_for("login", next=request.url))


def requires_role(role):
    """Requires a specific User role for the route to be accessed

    Decorator that can be specified in any route to require a User.role
    Roles are defined in the User model.
    Usage:
        @app.route('/admin-dashboard') # Flask route\n
        @requires_role(User.ADMIN)     # Specifies the User.role required\n
        def admin_dashboard():         # Method definition\n
            # Admin only content       # Method logic\n

    Arguments:
        role -- Constant in User model (User.ADMIN | User.USER)
    """

    def decorator(f):
        @wraps(f)
        def decorated_function(*args, **kwargs):
            if g.user is None or g.user.role != role:
                flash("You do not have access to this page.", "warning")
                return redirect(url_for("home"))
            return f(*args, **kwargs)

        return decorated_function

    return decorator


@app.context_processor
def inject_forms():
    """Injects forms to the template for every method

    Returns:
        Dictionary listing the forms available in templates
    """
    return {"login_form": LoginForm()}


def authenticate_user(username, password):
    user = User.query.filter_by(username=username).first()
    if user and user.check_password(password):
        session["user_id"] = user.id
        session["user"] = user.name
        session["theme"] = user.theme
        return True
    return False


@app.route("/login", methods=["GET", "POST"])
def login():
    """
    Handle the login functionality.

    This function is responsible for handling the login functionality. It receives
    HTTP requests to the '/login' endpoint and supports both GET and POST methods.

    Parameters:
        None

    Returns:
        The rendered login page template with the login form.

    Raises:
        None
    """
    login_form = LoginForm()
    if login_form.validate_on_submit():
        # Replace with your user authentication logic
        if authenticate_user(login_form.username.data, login_form.password.data):
            return redirect(url_for("home"))  # Redirect to the main page after login
        else:
            flash("Invalid username or password", "danger")
    return render_template("login.html", login_form=login_form)


@app.route("/logout")
def logout():
    session.pop("user", None)
    session.pop("user_id", None)
    session.pop("selected_scope", None)
    g.user = None
    return redirect(url_for("login"))


@app.route("/signup", methods=["GET", "POST"])
def signup():
    signup_form = SignupForm()
    if signup_form.validate_on_submit():
        user = User(
            username=signup_form.username.data,
            name=signup_form.name.data,
            email=signup_form.email.data,
        )
        user.set_password(signup_form.password.data)
        try:
            db.session.add(user)
            db.session.commit()
            flash("Registration successful! You can now log in.", "success")
            return redirect(url_for("login"))
        except SQLAlchemyError as e:
            db.session.rollback()  # Roll back the transaction
            flash(f"An error occurred: {str(e)}", "error")
    return render_template("signup.html", signup_form=signup_form)


@app.route("/user", methods=["GET", "POST"])
def user():
    """User settings page"""
    user_form = UserSettingsForm(obj=g.user)

    if user_form.validate_on_submit():
        g.user.username = user_form.username.data
        g.user.name = user_form.name.data
        g.user.email = user_form.email.data
        g.user.theme = user_form.theme.data
        g.user.role = user_form.role.data
        g.user.set_password(user_form.password.data)
        try:
            db.session.commit()
            flash("Information Updated", "success")
            return redirect(url_for("home"))
        except SQLAlchemyError as e:
            db.session.rollback()  # Roll back the transaction
            flash(f"An error occurred: {str(e)}", "error")

    # user_form.theme.choices = THEME_CHOICES
    # user_form.role.choices = [(User.USER,'System User'),(User.ADMIN, 'Administrator')]

    return render_template("user.html", user_form=user_form)


# Custom form validators
# ------------------------------
def dateformat(value, format="%Y-%m-%dT%H:%M"):
    if value is None:
        return ""
    return value.strftime(format)

app.jinja_env.filters["dateformat"] = dateformat


# Home
# ------------------------------
@app.route("/")
def home():
    return redirect(url_for("scope"))


# Themes
# ------------------------------
def set_theme(selected_theme: str) -> bool:
    """
    Sets the theme for the application.

    Parameters:
        selected_theme (str): The theme to be set.

    Returns:
        bool: True if the theme is successfully set, False otherwise.
    """
    theme_names = [theme[0] for theme in THEME_CHOICES]

    if selected_theme in theme_names:
        if g.user:
            g.user.theme = selected_theme
            try:
                db.session.commit()
            except SQLAlchemyError as e:
                db.session.rollback()
                flash(f"An error occurred: {str(e)}", "error")
                return False
        session["theme"] = selected_theme
        return True
    return False


@app.route("/change_theme/<string:theme>")
def change_theme(theme):
    """
    Change the theme of the application.

    Parameters:
        theme (str): The name of the theme to change to.

    Returns:
        redirect: Redirects to the previous page or the home page.

    Raises:
        flash: Raises a flash message if an invalid theme is provided.
    """
    if not set_theme(theme):
        flash("Invalid theme", "error")
    return redirect(request.referrer or url_for("home"))




# Scopes
# ------------------------------
@app.before_request
def load_scope():
    scope_selected = session.get("selected_scope")
    if scope_selected and g.user:
        scope = Scope.query.get(scope_selected)
        if scope and _user_can_access_scope(scope):
            g.scope = scope
            return
        session.pop("selected_scope", None)
    g.scope = None

def scope_required(f):
    @wraps(f)
    def decorated_function(*args, **kwargs):
        if not g.scope or not _user_can_access_scope(g.scope):
            flash("Please select a valid scope", "warning")
            return redirect(request.referrer or url_for("home"))
        return f(*args, **kwargs)
    return decorated_function


def _user_can_access_scope(scope: Scope) -> bool:
    if g.user is None or scope is None:
        return False
    if scope.owner_id == g.user.id:
        return True
    return any(shared_scope.id == scope.id for shared_scope in g.user.scopes)


def _user_owns_scope(scope: Scope) -> bool:
    return g.user is not None and scope is not None and scope.owner_id == g.user.id


<<<<<<< HEAD
def _ensure_tags_assigned_to_current_scope(tags):
    """Ensure every provided tag belongs to the active scope."""

    if not tags:
        return False

    if g.scope is None:
        abort(400)

    changed = False
    for tag in tags:
        if tag.scope_id is None:
            tag.scope_id = g.scope.id
            changed = True
        elif tag.scope_id != g.scope.id:
            abort(404)

    return changed


def _get_tags_for_scope(tag_ids):
    if not tag_ids:
        return []

    if g.scope is None:
        abort(400)

    tags = (
        Tag.query.filter(Tag.id.in_(tag_ids))
        .filter(or_(Tag.scope_id == g.scope.id, Tag.scope_id.is_(None)))
        .all()
    )

    found_ids = {tag.id for tag in tags}
    missing = {tag_id for tag_id in tag_ids if tag_id not in found_ids}
    if missing:
        abort(404)

    _ensure_tags_assigned_to_current_scope(tags)
    return tags
=======
def _serialize_task_for_clipboard(task: Task) -> dict:
    if task is None:
        return {}

    def _serialize_subtask(subtask: Task) -> dict:
        if subtask is None:
            return {}
        return {
            "id": subtask.id,
            "name": subtask.name or "",
            "description": subtask.description or "",
        }

    subtasks = sorted(
        (subtask for subtask in task.subtasks or []),
        key=lambda item: ((item.rank or 0), item.id),
    )

    return {
        "id": task.id,
        "name": task.name or "",
        "description": task.description or "",
        "due_date": task.end_date.isoformat() if task.end_date else None,
        "completed": bool(task.completed),
        "completed_date": task.completed_date.isoformat() if task.completed_date else None,
        "tags": [tag.name for tag in task.tags],
        "subtasks": [_serialize_subtask(subtask) for subtask in subtasks],
    }
>>>>>>> 11480cb4


@app.route("/scope/<int:id>")
def set_scope(id):
    scope = Scope.query.get_or_404(id)
    if not _user_can_access_scope(scope):
        flash("You do not have access to that scope.", "danger")
        return redirect(url_for("scope"))
    session["selected_scope"] = id
    return redirect(url_for("task"))


@app.route("/scope")
def scope():
    items = g.user.owned_scopes + g.user.scopes
    items.sort(key=lambda item: item.rank)
    form = ScopeForm()
    session.pop("selected_scope", None)
    g.scope = None
    return render_template("scope.html", scopes=items, scope_form=form)


@app.route("/scope/<int:id>/tasks/export", methods=["GET"])
def export_scope_tasks(id):
    scope = Scope.query.get_or_404(id)
    if not _user_can_access_scope(scope):
        return (
            jsonify(
                {
                    "success": False,
                    "message": "You do not have permission to export tasks for this scope.",
                }
            ),
            403,
        )

    if g.user is None:
        return (
            jsonify({"success": False, "message": "You must be logged in to export tasks."}),
            401,
        )

    user_tasks = [task for task in scope.tasks if task.owner_id == g.user.id]
    user_tasks.sort(key=lambda item: ((item.rank or 0), item.id))

    payload = [_serialize_task_for_clipboard(task) for task in user_tasks]

    return jsonify(
        {
            "success": True,
            "scope": {"id": scope.id, "name": scope.name or ""},
            "tasks": payload,
        }
    )


@app.route("/task")
@scope_required
def task():
    show_completed = request.args.get("show_completed", "false").lower() == "true"
    valid_sorts = {"rank", "name", "tags", "due_date"}
    requested_sort = request.args.get("sort_by")

    sort_preferences = session.get("task_sort_preferences", {})
    scope_key = str(g.scope.id)
    stored_sort = sort_preferences.get(scope_key)

    if requested_sort in valid_sorts:
        sort_by = requested_sort
        if stored_sort != sort_by:
            sort_preferences[scope_key] = sort_by
            session["task_sort_preferences"] = sort_preferences
            session.modified = True
    elif stored_sort in valid_sorts:
        sort_by = stored_sort
    else:
        sort_by = "rank"

    search_query = request.args.get("search", "") or ""
    search_query = search_query.strip()
    search_term = search_query.lower()

    filtered_tasks = []
    for task in g.scope.tasks:
        if task.owner_id != g.user.id:
            continue
        if not show_completed and task.completed:
            continue

        if search_term:
            haystack = f"{task.name or ''} {task.description or ''}".lower()
            if search_term not in haystack:
                continue

        filtered_tasks.append(task)

    available_tags = (
        Tag.query.filter(
            or_(Tag.scope_id == g.scope.id, Tag.scope_id.is_(None))
        )
        .order_by(Tag.name.asc())
        .all()
    )
    if _ensure_tags_assigned_to_current_scope(available_tags):
        try:
            db.session.commit()
        except SQLAlchemyError:
            db.session.rollback()
            logging.exception("Unable to assign tags to scope during task view")
            abort(500)

    tag_usage = {
        tag.id: sum(
            1
            for tag_task in tag.tasks
            if tag_task.scope_id == g.scope.id and tag_task.owner_id == g.user.id
        )
        for tag in available_tags
    }

    task_groups = []
    sortable_group_ids = []

    def _sort_tasks(tasks, key_func=None):
        key_func = key_func or (lambda item: item.rank or 0)
        return sorted(
            tasks,
            key=lambda item: (
                bool(item.completed),
                key_func(item),
                item.id,
            ),
        )

    if sort_by == "name":
        ordered = _sort_tasks(
            filtered_tasks,
            key_func=lambda item: (item.name or "").lower(),
        )
        task_groups.append(
            {
                "title": None,
                "dom_id": "tasks-accordion",
                "tasks": ordered,
                "sortable": False,
            }
        )
    elif sort_by == "due_date":
        today = datetime.utcnow().date()

        def _due_key(item):
            return item.end_date or datetime.max

        buckets = {
            "today": {
                "title": "Today",
                "dom_id": "tasks-due-today",
                "tasks": [],
            },
            "tomorrow": {
                "title": "Tomorrow",
                "dom_id": "tasks-due-tomorrow",
                "tasks": [],
            },
            "next_week": {
                "title": "Next week",
                "dom_id": "tasks-due-next-week",
                "tasks": [],
            },
            "next_month": {
                "title": "Next month",
                "dom_id": "tasks-due-next-month",
                "tasks": [],
            },
            "future": {
                "title": "Future",
                "dom_id": "tasks-due-future",
                "tasks": [],
            },
            "without_due": {
                "title": "Without due date",
                "dom_id": "tasks-without-due-date",
                "tasks": [],
            },
        }

        for task in filtered_tasks:
            if not task.end_date:
                buckets["without_due"]["tasks"].append(task)
                continue

            due_date = task.end_date.date()
            delta = (due_date - today).days
            if delta <= 0:
                buckets["today"]["tasks"].append(task)
            elif delta == 1:
                buckets["tomorrow"]["tasks"].append(task)
            elif 2 <= delta <= 7:
                buckets["next_week"]["tasks"].append(task)
            elif 8 <= delta <= 30:
                buckets["next_month"]["tasks"].append(task)
            else:
                buckets["future"]["tasks"].append(task)

        bucket_order = [
            "today",
            "tomorrow",
            "next_week",
            "next_month",
            "future",
            "without_due",
        ]

        for bucket_key in bucket_order:
            bucket = buckets[bucket_key]
            if not bucket["tasks"]:
                continue
            task_groups.append(
                {
                    "title": bucket["title"],
                    "dom_id": bucket["dom_id"],
                    "tasks": _sort_tasks(bucket["tasks"], key_func=_due_key),
                    "sortable": False,
                    "due_bucket": bucket_key,
                }
            )
    elif sort_by == "tags":
        for tag in available_tags:
            tagged_tasks = _sort_tasks(
                [
                    task
                    for task in filtered_tasks
                    if any(t.id == tag.id for t in task.tags)
                ]
            )
            if not tagged_tasks:
                continue
            dom_id = f"tasks-tag-{tag.id}"
            task_groups.append(
                {
                    "title": f"#{tag.name}",
                    "dom_id": dom_id,
                    "tasks": tagged_tasks,
                    "sortable": True,
                    "tag_id": tag.id,
                    "tag_name": tag.name,
                }
            )
            sortable_group_ids.append(dom_id)

        untagged = _sort_tasks(
            [task for task in filtered_tasks if not task.tags]
        )
        if untagged:
            dom_id = "tasks-untagged"
            task_groups.append(
                {
                    "title": "Untagged",
                    "dom_id": dom_id,
                    "tasks": untagged,
                    "sortable": True,
                    "tag_id": None,
                }
            )
            sortable_group_ids.append(dom_id)
    else:  # sort_by == "rank"
        ordered = _sort_tasks(filtered_tasks)
        dom_id = "tasks-accordion"
        task_groups.append(
            {
                "title": None,
                "dom_id": dom_id,
                "tasks": ordered,
                "sortable": True,
            }
        )
        sortable_group_ids.append(dom_id)

    # Ensure sortable group IDs are unique and only for sortable groups
    sortable_group_ids = [
        group["dom_id"]
        for group in task_groups
        if group.get("sortable")
    ]

    form = TaskForm()
    form.tags.data = ""

    response_context = {
        "task_groups": task_groups,
        "task_form": form,
        "scope": g.scope,
        "show_completed": show_completed,
        "available_tags": available_tags,
        "tag_usage": tag_usage,
        "sort_by": sort_by,
        "search_query": search_query,
        "sortable_group_ids": sortable_group_ids,
    }

    available_tags_payload = [
        {
            "id": tag.id,
            "name": tag.name,
            "scope_id": tag.scope_id,
            "task_count": tag_usage.get(tag.id, 0),
        }
        for tag in available_tags
    ]

    if request.headers.get("X-Requested-With") == "XMLHttpRequest":
        html = render_template(
            "components/task_groups.html",
            **response_context,
        )
        return jsonify(
            {
                "html": html,
                "sort_by": sort_by,
                "sortable_group_ids": sortable_group_ids,
                "available_tags": available_tags_payload,
            }
        )

    return render_template("task.html", **response_context)


@app.route("/tags", methods=["GET"])
@scope_required
def list_tags():
    tags = (
        Tag.query.filter(or_(Tag.scope_id == g.scope.id, Tag.scope_id.is_(None)))
        .order_by(Tag.name.asc())
        .all()
    )
    if _ensure_tags_assigned_to_current_scope(tags):
        try:
            db.session.commit()
        except SQLAlchemyError:
            db.session.rollback()
            logging.exception("Unable to assign tags to scope while listing tags")
            abort(500)
    serialized_tags = []
    for tag in tags:
        payload = tag.to_dict()
        payload["task_count"] = sum(
            1
            for tag_task in tag.tasks
            if tag_task.scope_id == g.scope.id and tag_task.owner_id == g.user.id
        )
        serialized_tags.append(payload)
    return jsonify({"tags": serialized_tags})


@app.route("/tags", methods=["POST"])
@scope_required
def create_tag():
    payload = request.get_json(silent=True) or {}
    raw_name = payload.get("name", "")
    normalized_name = raw_name.lstrip("#").strip().lower()

    if not normalized_name:
        return jsonify({"error": "Tag name is required."}), 400

    tag = Tag(name=normalized_name, scope_id=g.scope.id)
    try:
        db.session.add(tag)
        db.session.commit()
        created = True
    except IntegrityError:
        db.session.rollback()
        tag = Tag.query.filter_by(name=normalized_name, scope_id=g.scope.id).first()
        if tag is None:
            return jsonify({"error": "Unable to create tag."}), 500
        created = False
    except SQLAlchemyError as e:
        db.session.rollback()
        return jsonify({"error": str(e)}), 500

    tag_payload = {
        "id": tag.id,
        "name": tag.name,
        "scope_id": tag.scope_id,
        "task_count": sum(
            1
            for tag_task in tag.tasks
            if tag_task.scope_id == g.scope.id and tag_task.owner_id == g.user.id
        ),
    }

    return jsonify({"tag": tag_payload, "created": created})


@app.route("/tags/<int:tag_id>", methods=["DELETE"])
@scope_required
def delete_tag(tag_id):
    tag = (
        Tag.query.filter(
            Tag.id == tag_id,
            or_(Tag.scope_id == g.scope.id, Tag.scope_id.is_(None)),
        )
        .first_or_404()
    )
    _ensure_tags_assigned_to_current_scope([tag])

    for task in tag.tasks:
        if task.owner_id != g.user.id or task.scope_id != g.scope.id:
            return jsonify({"error": "You do not have permission to delete this tag."}), 403

    try:
        for task in list(tag.tasks):
            task.tags.remove(tag)
        db.session.delete(tag)
        db.session.commit()
    except SQLAlchemyError as e:
        db.session.rollback()
        logging.exception("Error deleting tag with id %s", tag_id)
        return jsonify({"error": "Unable to delete tag due to an internal error."}), 500

    return jsonify({"deleted": True, "tag_id": tag_id})


def _get_task_in_scope_or_404(task_id):
    task = Task.query.get_or_404(task_id)
    if (
        g.scope is None
        or task.scope_id != g.scope.id
        or task.owner_id != g.user.id
        or not _user_can_access_scope(task.scope)
    ):
        abort(404)
    return task


def _parse_tag_ids(raw_value):
    if not raw_value:
        return []
    tag_ids = []
    for value in raw_value.split(","):
        value = value.strip()
        if not value:
            continue
        try:
            tag_id = int(value)
        except ValueError:
            continue
        tag_ids.append(tag_id)
    return tag_ids


@app.route("/tasks/<int:task_id>/tags", methods=["GET"])
@scope_required
def get_task_tags(task_id):
    task = _get_task_in_scope_or_404(task_id)
    if _ensure_tags_assigned_to_current_scope(task.tags):
        try:
            db.session.commit()
        except SQLAlchemyError:
            db.session.rollback()
            logging.exception("Unable to assign tags to scope while fetching task tags")
            abort(500)
    return jsonify({"tags": [tag.to_dict() for tag in task.tags]})


@app.route("/tasks/<int:task_id>/tags", methods=["POST"])
@scope_required
def add_tag_to_task(task_id):
    payload = request.get_json(silent=True) or {}
    tag_id = payload.get("tag_id")
    if not tag_id:
        return jsonify({"error": "Tag id is required."}), 400

    task = _get_task_in_scope_or_404(task_id)
    tag = (
        Tag.query.filter(
            Tag.id == tag_id,
            or_(Tag.scope_id == g.scope.id, Tag.scope_id.is_(None)),
        )
        .first_or_404()
    )
    tag_scope_changed = _ensure_tags_assigned_to_current_scope([tag])

    if tag not in task.tags:
        try:
            task.tags.append(tag)
            db.session.commit()
        except SQLAlchemyError as e:
            db.session.rollback()
            return jsonify({"error": str(e)}), 500
    elif tag_scope_changed:
        try:
            db.session.commit()
        except SQLAlchemyError as e:
            db.session.rollback()
            return jsonify({"error": str(e)}), 500

    return jsonify({"tag": tag.to_dict(), "assigned": True})


@app.route("/tasks/<int:task_id>/tags/<int:tag_id>", methods=["DELETE"])
@scope_required
def remove_tag_from_task(task_id, tag_id):
    task = _get_task_in_scope_or_404(task_id)
    tag = (
        Tag.query.filter(
            Tag.id == tag_id,
            or_(Tag.scope_id == g.scope.id, Tag.scope_id.is_(None)),
        )
        .first_or_404()
    )
    tag_scope_changed = _ensure_tags_assigned_to_current_scope([tag])

    if tag in task.tags:
        try:
            task.tags.remove(tag)
            db.session.commit()
        except SQLAlchemyError as e:
            db.session.rollback()
            return jsonify({"error": str(e)}), 500
    elif tag_scope_changed:
        try:
            db.session.commit()
        except SQLAlchemyError as e:
            db.session.rollback()
            return jsonify({"error": str(e)}), 500

    return jsonify({"tag": tag.to_dict(), "assigned": False})

def get_max_rank(item_type):
    try:
        # TODO: This may need to be adjusted for CamelCase
        item_class = globals().get(item_type.capitalize())
    except ValueError as e:
        return ValueError(f"Model class for '{item_type}' not found.\n'{str(e)}"), 404
    
    max_rank = item_class.query.order_by(item_class.rank.desc()).first()
    if max_rank is None:
        return 0
    return max_rank.rank
    

@app.route("/scope/add", methods=["GET", "POST"])
def add_scope():
    item = Scope()
    form = ScopeForm()
    items = g.user.owned_scopes + g.user.scopes
    show_modal = False

    if form.validate_on_submit():
        # Set the data for the new scope
        item.owner_id = g.user.id
        item.rank = get_max_rank('scope') + 1

        item.name = form.name.data
        item.description = form.description.data
        
        # will use the following line when a user shares a scope with another user
        # g.user.scopes.append(item)

        try:
            db.session.add(item)
            db.session.commit()
            flash("Scope added!", "success")
            form = ScopeForm()
        except SQLAlchemyError as e:
            db.session.rollback()
            flash(f"An error occurred: {str(e)}", "error")
        return redirect(request.referrer or url_for("scope"))
    else:
        show_modal = "scope-modal"
    # TODO: This needs to be tested
    return render_template('scope.html', scope_form=form, show_modal=show_modal, scopes=items)

@app.route("/task/add", methods=["GET", "POST"])
@scope_required
def add_task():

    item = Task()
    form = TaskForm()
    form.tags.data = form.tags.data or ""
    items = [item for item in g.scope.tasks if item.owner_id == g.user.id and not item.completed]
    show_modal = False
    wants_json = (
        request.headers.get("X-Requested-With") == "XMLHttpRequest"
        or request.accept_mimetypes["application/json"] >= request.accept_mimetypes["text/html"]
    )
    if form.validate_on_submit():
        # Set the data for the new scope
        item.owner_id = g.user.id
        item.rank = get_max_rank('task') + 1
        item.start_date = datetime.fromisoformat(datetime.utcnow().strftime("%Y-%m-%dT%H:%M"))

        item.name = form.name.data
        item.description = form.description.data
        item.end_date = form.end_date.data

        tag_ids = _parse_tag_ids(form.tags.data)
        item.tags = _get_tags_for_scope(tag_ids)

        g.scope.tasks.append(item)

        try:
            db.session.add(item)
            db.session.commit()
            success_message = f'Task "{item.name}" added!'
            if wants_json:
                return jsonify({"success": True, "message": success_message, "task_id": item.id})
            flash(success_message, "success")
            form = TaskForm()
        except SQLAlchemyError as e:
            db.session.rollback()
            logging.error("Database error while adding task", exc_info=True)
            error_message = "An internal error has occurred."
            if wants_json:
                return jsonify({"success": False, "message": error_message}), 500
            flash(error_message, "error")
        return redirect(request.referrer or url_for("task"))
    else:
        if wants_json:
            return jsonify({
                "success": False,
                "message": "Please correct the highlighted fields.",
                "errors": form.errors,
            }), 400
        show_modal = "task-modal"
    # TODO: This needs to be tested
    return render_template('task.html', task_form=form, show_modal=show_modal, tasks=items, scope=g.scope)


@app.route("/scope/edit/<int:id>", methods=["GET", "POST"])
def edit_scope(id):
    items = g.user.owned_scopes + g.user.scopes
    item = Scope.query.get_or_404(id)
    if not _user_owns_scope(item):
        abort(404)
    form = ScopeForm(obj=item)
    show_modal = False

    if form.validate_on_submit():
        item.name = form.name.data
        item.description = form.description.data
        try:
            db.session.commit()
            flash("Scope edited!", "success")
            form = ScopeForm()
        except SQLAlchemyError as e:
            db.session.rollback()
            flash(f"An error occurred: {str(e)}", "error")
        return redirect(request.referrer or url_for("scope"))
    else:
        show_modal = "scope-modal"
    return render_template('scope.html', scope_form=form, show_modal=show_modal, scopes=items)


@app.route("/task/edit/<int:id>", methods=["GET", "POST"])
@scope_required
def edit_task(id):
    items = [task for task in g.scope.tasks if task.owner_id == g.user.id and not task.completed]
    item = Task.query.get_or_404(id)
    if item.scope_id != g.scope.id or item.owner_id != g.user.id:
        abort(404)
    form = TaskForm(obj=item)
    if not form.is_submitted():
        form.tags.data = ",".join(str(tag.id) for tag in item.tags)
    wants_json = (
        request.headers.get("X-Requested-With") == "XMLHttpRequest"
        or request.accept_mimetypes["application/json"] >= request.accept_mimetypes["text/html"]
    )
    show_modal = False

    if form.validate_on_submit():
        #edit the item
        item.name = form.name.data
        item.description = form.description.data
        item.end_date = form.end_date.data

        tag_ids = _parse_tag_ids(form.tags.data)
        item.tags = _get_tags_for_scope(tag_ids)
        try:
            db.session.commit()
            success_message = f'Task "{item.name}" updated!'
            if wants_json:
                return jsonify({"success": True, "message": success_message, "task_id": item.id})
            flash(success_message, "success")
            form = TaskForm()
        except SQLAlchemyError as e:
            db.session.rollback()
            logging.error("Database error during task update", exc_info=True)
            generic_error_message = "An internal error occurred while updating the task. Please try again later."
            if wants_json:
                return jsonify({"success": False, "message": generic_error_message}), 500
            flash(generic_error_message, "error")
        return redirect(request.referrer or url_for("task"))
    else:
        if wants_json:
            return jsonify({
                "success": False,
                "message": "Please correct the highlighted fields.",
                "errors": form.errors,
            }), 400
        show_modal = "task-modal"
    return render_template('task.html', task_form=form, show_modal=show_modal, tasks=items)


@app.route("/<string:item_type>/delete/<int:id>", methods=["POST"])
def delete_item(item_type, id):
    if item_type == "scope" or item_type == "task":
        try:
            # TODO: This may need to be adjusted for CamelCase
            item_class = globals().get(item_type.capitalize())
            item = item_class.query.get_or_404(id)

            if item_type == "scope":
                if not _user_owns_scope(item):
                    return (
                        jsonify(
                            {
                                "success": False,
                                "message": "You do not have permission to delete this scope.",
                            }
                        ),
                        403,
                    )
            elif item_type == "task":
                if (
                    item.scope is None
                    or not _user_can_access_scope(item.scope)
                    or item.owner_id != g.user.id
                ):
                    return (
                        jsonify(
                            {
                                "success": False,
                                "message": "You do not have permission to delete this task.",
                            }
                        ),
                        403,
                    )

            db.session.delete(item)
            db.session.commit()
            item_label = getattr(item, "name", None)
            message = f"{item_class.__name__} deleted!"
            if item_label:
                message = f"{item_class.__name__} \"{item_label}\" deleted!"
            flash(message, "success")
            return jsonify({'success': True, 'message': message})
        except ValueError as e:
            db.session.rollback()
            flash(f"An error occurred: {str(e)}", "error")
            return jsonify({'success': False, 'message': f"An error occurred: {str(e)}"}), 500
        # return redirect(request.referrer or url_for(item_type))
    return "Invalid item type", 404


@app.route("/complete_task/<int:id>")
@scope_required
def complete_task(id):
    wants_json = request.headers.get("X-Requested-With") == "XMLHttpRequest" or (
        request.accept_mimetypes["application/json"]
        >= request.accept_mimetypes["text/html"]
    )
    try:
        item = _get_task_in_scope_or_404(id)
        if item.completed:
            item.uncomplete_task()
        else:
            item.complete_task()
        db.session.commit()

        task_label = getattr(item, "name", None)
        if item.completed:
            message = (
                f'Task "{task_label}" completed.' if task_label else "Task completed."
            )
            category = "success"
        else:
            message = (
                f'Task "{task_label}" restored.' if task_label else "Task restored."
            )
            category = "info"

        if wants_json:
            return jsonify(
                {
                    "success": True,
                    "completed": item.completed,
                    "message": message,
                    "category": category,
                }
            )

        flash(message, category)
    except SQLAlchemyError as e:
        db.session.rollback()
        error_message = f"An error occurred: {str(e)}"
        if wants_json:
            return (
                jsonify(
                    {
                        "success": False,
                        "message": error_message,
                        "category": "danger",
                    }
                ),
                500,
            )
        flash(error_message, "error")
    return redirect(request.referrer or url_for("task"))


@app.route("/<string:item_type>/rank", methods=["POST"])
def update_item_rank(item_type):
    items_list = request.json["items"]
    try:
        item_class = globals().get(item_type.capitalize())
        if item_class is None:
            raise ValueError(f"Model class for '{item_type}' not found.")
    except ValueError as e:
        logging.exception("Model class lookup failed for item_type '%s': %s", item_type, str(e))
        return "Item type not found.", 404

    for data in items_list:
        item = item_class.query.get_or_404(data["id"])

        if item_type == "task":
            if g.scope is None or not _user_can_access_scope(g.scope):
                return jsonify({"error": "No scope selected."}), 400
            if item.scope_id != g.scope.id or item.owner_id != g.user.id:
                return jsonify({"error": "You do not have permission to reorder this task."}), 403
        elif item_type == "scope":
            if not _user_owns_scope(item):
                return jsonify({"error": "You do not have permission to reorder this scope."}), 403

        item.rank = data["newRank"]

    db.session.commit()
    return jsonify({"success": True})


# Beadcrumbs
# ------------------------------
# @app.route('/some/path')
# def my_view_function():
#     breadcrumbs = [
#         {"text": "Home", "url": url_for('home')},
#         {"text": "Library", "url": url_for('library')},
#         {"text": "Data", "url": None}  # Current page
#     ]
#     return render_template('my_template.html', breadcrumbs=breadcrumbs)

# Application Execution
# ------------------------------
if __name__ == "__main__":
    app.run(debug=True)
    # app.run(host='0.0.0.0',port=5000)<|MERGE_RESOLUTION|>--- conflicted
+++ resolved
@@ -307,48 +307,6 @@
     return g.user is not None and scope is not None and scope.owner_id == g.user.id
 
 
-<<<<<<< HEAD
-def _ensure_tags_assigned_to_current_scope(tags):
-    """Ensure every provided tag belongs to the active scope."""
-
-    if not tags:
-        return False
-
-    if g.scope is None:
-        abort(400)
-
-    changed = False
-    for tag in tags:
-        if tag.scope_id is None:
-            tag.scope_id = g.scope.id
-            changed = True
-        elif tag.scope_id != g.scope.id:
-            abort(404)
-
-    return changed
-
-
-def _get_tags_for_scope(tag_ids):
-    if not tag_ids:
-        return []
-
-    if g.scope is None:
-        abort(400)
-
-    tags = (
-        Tag.query.filter(Tag.id.in_(tag_ids))
-        .filter(or_(Tag.scope_id == g.scope.id, Tag.scope_id.is_(None)))
-        .all()
-    )
-
-    found_ids = {tag.id for tag in tags}
-    missing = {tag_id for tag_id in tag_ids if tag_id not in found_ids}
-    if missing:
-        abort(404)
-
-    _ensure_tags_assigned_to_current_scope(tags)
-    return tags
-=======
 def _serialize_task_for_clipboard(task: Task) -> dict:
     if task is None:
         return {}
@@ -377,7 +335,48 @@
         "tags": [tag.name for tag in task.tags],
         "subtasks": [_serialize_subtask(subtask) for subtask in subtasks],
     }
->>>>>>> 11480cb4
+
+
+def _ensure_tags_assigned_to_current_scope(tags):
+    """Ensure every provided tag belongs to the active scope."""
+
+    if not tags:
+        return False
+
+    if g.scope is None:
+        abort(400)
+
+    changed = False
+    for tag in tags:
+        if tag.scope_id is None:
+            tag.scope_id = g.scope.id
+            changed = True
+        elif tag.scope_id != g.scope.id:
+            abort(404)
+
+    return changed
+
+
+def _get_tags_for_scope(tag_ids):
+    if not tag_ids:
+        return []
+
+    if g.scope is None:
+        abort(400)
+
+    tags = (
+        Tag.query.filter(Tag.id.in_(tag_ids))
+        .filter(or_(Tag.scope_id == g.scope.id, Tag.scope_id.is_(None)))
+        .all()
+    )
+
+    found_ids = {tag.id for tag in tags}
+    missing = {tag_id for tag_id in tag_ids if tag_id not in found_ids}
+    if missing:
+        abort(404)
+
+    _ensure_tags_assigned_to_current_scope(tags)
+    return tags
 
 
 @app.route("/scope/<int:id>")
